[package]
name = "cardpack"
description = "Generic Deck of Cards"
version = "0.6.1"
authors = ["electronicpanopticon <gaoler@electronicpanopticon.com>"]
repository = "https://github.com/ImperialBower/cardpack.rs.git"
homepage = "https://github.com/ImperialBower/cardpack.rs"
edition = "2024"
rust-version = "1.85"
license = "Apache-2.0"
include = ["src/**", "Cargo.toml", "LICENSE", "README.md", "src/basic/decks/yaml/*.yaml"]

[lib]
name = "cardpack"
path = "src/lib.rs"

# See more keys and their definitions at https://doc.rust-lang.org/cargo/reference/manifest.html

[dependencies]
colored = "3.0"
fluent-templates = "0.13"
itertools = "0.14.0"
log = "0.4.26"
<<<<<<< HEAD
phf = { version = "0.11", features = ["std", "macros", "phf_macros", "serde"] }
=======
>>>>>>> f974ad42
rand = "0.9"
serde = { version = "1.0.219", features = ["derive"] }
serde_yml = "0.0.12"
thiserror = "2.0.12"

[dev-dependencies]
ckc-rs = "0.1.15"
clap = { version = "4.5", features = ["derive", "unicode"] }
env_logger = "0.11"
rstest = "0.25"
term-table = "1.4.0"<|MERGE_RESOLUTION|>--- conflicted
+++ resolved
@@ -21,10 +21,7 @@
 fluent-templates = "0.13"
 itertools = "0.14.0"
 log = "0.4.26"
-<<<<<<< HEAD
 phf = { version = "0.11", features = ["std", "macros", "phf_macros", "serde"] }
-=======
->>>>>>> f974ad42
 rand = "0.9"
 serde = { version = "1.0.219", features = ["derive"] }
 serde_yml = "0.0.12"
