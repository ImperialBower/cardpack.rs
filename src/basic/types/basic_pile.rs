--- conflicted
+++ resolved
@@ -140,18 +140,7 @@
         self.0.sort_by(|a, b| b.rank.cmp(&a.rank));
     }
 
-<<<<<<< HEAD
-    #[must_use]
-    pub fn sorted(&self) -> Self {
-        let mut pile = self.clone();
-        pile.sort();
-        pile
-    }
-
-    /// Returns a new `BasicPile` with the `BasicCards` sorted.
-=======
     /// Returns a new `BasicPile` sorted.
->>>>>>> f974ad42
     ///
     /// ```
     /// use cardpack::prelude::*;
@@ -391,7 +380,6 @@
 #[allow(non_snake_case, unused_imports)]
 mod basic__types__pile_tests {
     use super::*;
-    use crate::basic;
     use crate::prelude::{Decked, French, FrenchRank, FrenchSuit, PipType, Standard52, Tarot};
     use crate::{basic, bcards};
     use std::str::FromStr;
@@ -467,12 +455,9 @@
         assert!(!basic!("AS AD KS").of_same_or_greater_rank(FrenchRank::ACE));
     }
 
-<<<<<<< HEAD
     /// **DIARY** This is an example of chaining tests in order to have the coverage you want
     /// without having to write test for both functions. I can see arguments for and against it.
     /// For me it's a question of utility. They make it easier for me so I do it.
-=======
->>>>>>> f974ad42
     #[test]
     fn map_by_rank() {
         assert_eq!(
@@ -482,7 +467,6 @@
                 .sort_internal()
                 .to_string()
         );
-<<<<<<< HEAD
     }
 
     #[test]
@@ -494,8 +478,6 @@
                 .sort_internal()
                 .to_string()
         );
-=======
->>>>>>> f974ad42
     }
 
     // endregion Ranged
